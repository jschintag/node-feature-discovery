--- conflicted
+++ resolved
@@ -12,12 +12,8 @@
 
 VERSION := $(shell git describe --tags --dirty --always)
 
-<<<<<<< HEAD
 BIN := node-feature-discovery
 IMAGE_REGISTRY := quay.io/openshift-psap
-=======
-IMAGE_REGISTRY := k8s.gcr.io/nfd
->>>>>>> bff88a63
 IMAGE_NAME := node-feature-discovery
 IMAGE_TAG_NAME := $(VERSION)
 IMAGE_REPO := $(IMAGE_REGISTRY)/$(IMAGE_NAME)
@@ -44,13 +40,6 @@
 all: build
 
 build:
-<<<<<<< HEAD
-	$(GO_CMD) build -o $(BIN) -ldflags "-s -w -X openshift/node-feature-discovery/pkg/version.version=$NFD_VERSION -X openshift/node-feature-discovery/source.pathPrefix=$HOSTMOUNT_PREFIX" ./cmd/*
-
-local-image: yamls
-	$(IMAGE_BUILD_CMD) --build-arg NFD_VERSION=$(VERSION) \
-		--build-arg HOSTMOUNT_PREFIX=$(HOSTMOUNT_PREFIX) \
-=======
 	@mkdir -p bin
 	$(GO_CMD) build -v -o bin $(LDFLAGS) ./cmd/...
 
@@ -60,7 +49,6 @@
 image: yamls
 	$(IMAGE_BUILD_CMD) --build-arg VERSION=$(VERSION) \
 		--build-arg HOSTMOUNT_PREFIX=$(CONTAINER_HOSTMOUNT_PREFIX) \
->>>>>>> bff88a63
 		-t $(IMAGE_TAG) \
 		$(IMAGE_BUILD_EXTRA_OPTS) ./
 
