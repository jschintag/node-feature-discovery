--- conflicted
+++ resolved
@@ -1,9 +1,4 @@
-<<<<<<< HEAD
 FROM registry.svc.ci.openshift.org/openshift/release:golang-1.10 AS builder
-=======
-# Build node feature discovery
-FROM golang:1.10 as builder
->>>>>>> 3d03277b
 
 ADD . /go/src/sigs.k8s.io/node-feature-discovery
 
@@ -23,24 +18,12 @@
                 ;; \
         esac
 
-<<<<<<< HEAD
-RUN go install \
-  -ldflags "-s -w -X sigs.k8s.io/node-feature-discovery/pkg/version.version=$NFD_VERSION" \
-  ./cmd/*
-RUN install -D -m644 node-feature-discovery.conf.example /etc/kubernetes/node-feature-discovery/node-feature-discovery.conf
-
-RUN go test ./cmd/... ./test/unit/...
-=======
-RUN go get github.com/golang/dep/cmd/dep
-RUN dep ensure
 RUN go install \
   -ldflags "-s -w -X sigs.k8s.io/node-feature-discovery/pkg/version.version=$NFD_VERSION" \
   ./cmd/*
 RUN install -D -m644 nfd-worker.conf.example /etc/kubernetes/node-feature-discovery/nfd-worker.conf
 
 RUN go test ./cmd/... ./test/unit/...
-
->>>>>>> 3d03277b
 
 # Create production image for running node feature discovery
 FROM registry.svc.ci.openshift.org/openshift/origin-v4.0:base
@@ -49,10 +32,4 @@
 COPY --from=builder /usr/local/lib /usr/local/lib
 COPY --from=builder /etc/kubernetes/node-feature-discovery /etc/kubernetes/node-feature-discovery
 RUN ldconfig
-<<<<<<< HEAD
-COPY --from=builder /go/bin/nfd-* /usr/bin/
-
-ENTRYPOINT ["/usr/bin/node-feature-discovery"]
-=======
-COPY --from=builder /go/bin/nfd-* /usr/bin/
->>>>>>> 3d03277b
+COPY --from=builder /go/bin/nfd-* /usr/bin/