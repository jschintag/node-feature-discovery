--- conflicted
+++ resolved
@@ -24,21 +24,12 @@
 	"sigs.k8s.io/node-feature-discovery/source"
 )
 
-<<<<<<< HEAD
-// Discover returns feature names for p-state related features such as turbo boost.
-func turboEnabled() (bool, error) {
-	// On other platforms, the frequency boost mechanism is software-based.
-	// So skip pstate detection on other architectures.
-	if runtime.GOARCH != "amd64" && runtime.GOARCH != "386" {
-		return false, nil
-=======
 // Discover p-state related features such as turbo boost.
 func detectPstate() (map[string]string, error) {
 	// On other platforms, the frequency boost mechanism is software-based.
 	// So skip pstate detection on other architectures.
 	if runtime.GOARCH != "amd64" && runtime.GOARCH != "386" {
 		return nil, nil
->>>>>>> c2503a20
 	}
 
 	// Only looking for turbo boost for now...
